--- conflicted
+++ resolved
@@ -118,16 +118,6 @@
      */
     public SdkHttpFullRequest addRetryInfoHeader(SdkHttpFullRequest request, int requestCount) throws Exception {
         int availableRetryCapacity = retryCapacity.availableCapacity();
-<<<<<<< HEAD
-        return request;
-//        return request.toBuilder()
-//                      .header(HEADER_SDK_RETRY_INFO,
-//                              singletonList(String.format("%s/%s/%s",
-//                                                          requestCount - 1,
-//                                                          lastBackoffDelay,
-//                                                          availableRetryCapacity >= 0 ? availableRetryCapacity : "")))
-//                      .build();
-=======
         return request.toBuilder()
                       .header(HEADER_SDK_RETRY_INFO,
                               singletonList(String.format("%s/%s/%s",
@@ -135,7 +125,6 @@
                                                           lastBackoffDelay.toMillis(),
                                                           availableRetryCapacity >= 0 ? availableRetryCapacity : "")))
                       .build();
->>>>>>> 4793240a
     }
 
     /**
